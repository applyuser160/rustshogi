--- conflicted
+++ resolved
@@ -152,6 +152,11 @@
     }
 
     pub fn random_move_parallel(&self, num: usize, num_threads: usize) -> Vec<MctsResult> {
+        let pool = rayon::ThreadPoolBuilder::new()
+            .num_threads(num_threads)
+            .build()
+            .unwrap();
+
         let next_moves = self.board.search_moves(self.turn);
         let next_move_count = next_moves.len();
 
@@ -172,16 +177,7 @@
             .map(|mv| MctsResult::from(self.board.clone(), mv.clone()))
             .collect();
 
-<<<<<<< HEAD
-        // スレッドプールを明示的に設定して並列処理を実行
-        let pool = rayon::ThreadPoolBuilder::new()
-            .num_threads(num_threads)
-            .build()
-            .unwrap();
-
-=======
         // Run simulations in parallel.
->>>>>>> 134a4490
         let simulation_results: Vec<(ColorType, usize)> = pool.install(|| {
             counts
                 .into_par_iter()
