use criterion::{black_box, criterion_group, criterion_main, Criterion};
use rustshogi::bitboard::BitBoard;

fn benchmark_bitboard_operations(c: &mut Criterion) {
    let mut group = c.benchmark_group("BitBoard Operations");

    let bb1 = black_box(BitBoard::from_u128(1124249833570304));
    let bb2 = black_box(BitBoard::from_u128(548949983232));

    group.bench_function("bitand", |b| {
        b.iter(|| {
            let _ = bb1 & bb2;
        });
    });

    group.bench_function("bitor", |b| {
        b.iter(|| {
            let _ = bb1 | bb2;
        });
    });

    group.bench_function("get_trues", |b| {
        b.iter(|| {
            let _ = bb1.get_trues();
        });
    });

    group.finish();
}

fn benchmark_game_logic(c: &mut Criterion) {
    use rustshogi::color::ColorType;
    use rustshogi::game::Game;

    let mut group = c.benchmark_group("Game Logic");

    let mut game = Game::new();
    game.input_board("startpos".to_string());
    let board = black_box(game.board);

    group.bench_function("search_moves", |b| {
        b.iter(|| {
            let _ = board.search_moves(ColorType::Black);
        });
    });

    group.bench_function("random_game", |b| {
        b.iter(|| {
            let mut game = Game::new();
            game.input_board("startpos".to_string());
            let _result_game = game.one_play();
        });
    });

    group.finish();
}

<<<<<<< HEAD
fn benchmark_direction(c: &mut Criterion) {
    use rustshogi::direction::Direction;
    let mut group = c.benchmark_group("direction");
    group.bench_function("get_all_direction_vectors", |b| {
        b.iter(|| {
            let _ = Direction::get_all_direction_vectors();
        })
    });
    if cfg!(all(target_arch = "x86_64", target_feature = "sse2")) {
        group.bench_function("get_all_direction_vectors_simd", |b| {
            b.iter(|| unsafe {
                let _ = Direction::get_all_direction_vectors_simd();
            })
        });
    }
    group.finish();
}

fn benchmark_piece(c: &mut Criterion) {
    use rustshogi::piece::{Piece, PieceType};
    let mut group = c.benchmark_group("piece");
    let piece_types = [
        PieceType::Rook,
        PieceType::Bichop,
        PieceType::Silver,
        PieceType::Knight,
        PieceType::Lance,
        PieceType::Pawn,
        PieceType::King,
        PieceType::Gold,
        PieceType::Rook,
        PieceType::Bichop,
        PieceType::Silver,
        PieceType::Knight,
        PieceType::Lance,
        PieceType::Pawn,
        PieceType::King,
        PieceType::Gold,
    ];

    group.bench_function("able_pro_batch", |b| {
        b.iter(|| {
            let _ = Piece::able_pro_batch(&piece_types);
        })
    });

    if cfg!(all(target_arch = "x86_64", target_feature = "sse2")) {
        group.bench_function("able_pro_batch_simd", |b| {
            b.iter(|| unsafe {
                let _ = Piece::able_pro_batch_simd(&piece_types);
            })
        });
    }
    group.finish();
}

fn benchmark_random(c: &mut Criterion) {
    use rustshogi::random::Random;
    let mut group = c.benchmark_group("random");
    let mut rng = Random::new(1, 100);
    let len: u16 = 1024;

    group.bench_function("generate_multi", |b| {
        b.iter(|| {
            let _ = rng.generate_multi(len);
        })
    });

    group.bench_function("generate_multi_fast", |b| {
        b.iter(|| {
            let _ = rng.generate_multi_fast(len);
        })
    });

    if cfg!(all(target_arch = "x86_64", target_feature = "sse2")) {
        group.bench_function("generate_multi_sse2", |b| {
            b.iter(|| unsafe {
                let _ = rng.generate_multi_sse2(len);
            })
        });
    }
    group.finish();
}

criterion_group!(
    benches,
    benchmark_bitboard,
    benchmark_game_random_game,
    benchmark_direction,
    benchmark_piece,
    benchmark_random
);
=======
criterion_group!(benches, benchmark_bitboard_operations, benchmark_game_logic);
>>>>>>> 2ccbe5d2
criterion_main!(benches);<|MERGE_RESOLUTION|>--- conflicted
+++ resolved
@@ -55,7 +55,6 @@
     group.finish();
 }
 
-<<<<<<< HEAD
 fn benchmark_direction(c: &mut Criterion) {
     use rustshogi::direction::Direction;
     let mut group = c.benchmark_group("direction");
@@ -148,7 +147,4 @@
     benchmark_piece,
     benchmark_random
 );
-=======
-criterion_group!(benches, benchmark_bitboard_operations, benchmark_game_logic);
->>>>>>> 2ccbe5d2
 criterion_main!(benches);